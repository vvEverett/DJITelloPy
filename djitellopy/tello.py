# coding=utf-8
import logging
import socket
import time
import threading
import cv2 # type: ignore
from threading import Thread
from typing import Optional

from .enforce_types import enforce_types


threads_initialized = False
drones: Optional[dict] = {}
client_socket: socket.socket


@enforce_types
class Tello:
    """Python wrapper to interact with the Ryze Tello drone using the official Tello api.
    Tello API documentation:
    [1.3](https://dl-cdn.ryzerobotics.com/downloads/tello/20180910/Tello%20SDK%20Documentation%20EN_1.3.pdf),
    [2.0 with EDU-only commands](https://dl-cdn.ryzerobotics.com/downloads/Tello/Tello%20SDK%202.0%20User%20Guide.pdf)
    """
    # Send and receive commands, client socket
    RESPONSE_TIMEOUT = 7  # in seconds
    TAKEOFF_TIMEOUT = 20  # in seconds
    TIME_BTW_COMMANDS = 0.1  # in seconds
    TIME_BTW_RC_CONTROL_COMMANDS = 0.001  # in seconds
    RETRY_COUNT = 3  # number of retries after a failed command
    TELLO_IP = '192.168.10.1'  # Tello IP address

    # Video stream, server socket
    VS_UDP_IP = '0.0.0.0'
    VS_UDP_PORT = 11111

    CONTROL_UDP_PORT = 8889
    STATE_UDP_PORT = 8890

    # Set up logger
    HANDLER = logging.StreamHandler()
    FORMATTER = logging.Formatter('[%(levelname)s] %(filename)s - %(lineno)d - %(message)s')
    HANDLER.setFormatter(FORMATTER)

    LOGGER = logging.getLogger('djitellopy')
    LOGGER.addHandler(HANDLER)
    LOGGER.setLevel(logging.INFO)
    # Use Tello.LOGGER.setLevel(logging.<LEVEL>) in YOUR CODE
    # to only receive logs of the desired level and higher

    # Conversion functions for state protocol fields
    INT_STATE_FIELDS = (
        # Tello EDU with mission pads enabled only
        'mid', 'x', 'y', 'z',
        # 'mpry': (custom format 'x,y,z')
        # Common entries
        'pitch', 'roll', 'yaw',
        'vgx', 'vgy', 'vgz',
        'templ', 'temph',
        'tof', 'h', 'bat', 'time'
    )
    FLOAT_STATE_FIELDS = ('baro', 'agx', 'agy', 'agz')
    state_field_converters = {key : int for key in INT_STATE_FIELDS}
    state_field_converters.update({key : float for key in FLOAT_STATE_FIELDS})

    # VideoCapture object
    cap: Optional[cv2.VideoCapture] = None
    background_frame_read: Optional['BackgroundFrameRead'] = None

    stream_on = False
    is_flying = False

    def __init__(self,
                 host=TELLO_IP,
                 retry_count=RETRY_COUNT):

        global threads_initialized, client_socket, drones

        self.address = (host, Tello.CONTROL_UDP_PORT)
        self.stream_on = False
        self.retry_count = retry_count
        self.last_received_command_timestamp = time.time()
        self.last_rc_control_timestamp = time.time()

        if not threads_initialized:
            # Run Tello command responses UDP receiver on background
            client_socket = socket.socket(socket.AF_INET, socket.SOCK_DGRAM)
            client_socket.bind(('', Tello.CONTROL_UDP_PORT))
            response_receiver_thread = threading.Thread(target=Tello.udp_response_receiver)
            response_receiver_thread.daemon = True
            response_receiver_thread.start()

            # Run state UDP receiver on background
            state_receiver_thread = threading.Thread(target=Tello.udp_state_receiver)
            state_receiver_thread.daemon = True
            state_receiver_thread.start()

            threads_initialized = True

        drones[host] = {'responses': [], 'state': {}}

        self.LOGGER.info("Tello instance was initialized. Host: '{}'. Port: '{}'.".format(host, Tello.CONTROL_UDP_PORT))

    def get_own_udp_object(self):
        global drones

        host = self.address[0]
        return drones[host]

    @staticmethod
    def udp_response_receiver():
        """Setup drone UDP receiver. This method listens for responses of Tello.
        Must be run from a background thread in order to not block the main thread.
        Internal method, you normally wouldn't call this yourself.
        """
<<<<<<< HEAD
=======
        global client_socket

        client_socket = socket.socket(socket.AF_INET, socket.SOCK_DGRAM)
        client_socket.bind(("", Tello.CONTROL_UDP_PORT))

>>>>>>> 4849f0d4
        while True:
            try:
                data, address = client_socket.recvfrom(1024)

                address = address[0]
                Tello.LOGGER.debug('Data received from {} at client_socket'.format(address))

                if address not in drones:
                    continue

                drones[address]['responses'].append(data)

            except Exception as e:
                Tello.LOGGER.error(e)
                break

    @staticmethod
    def udp_state_receiver():
        """Setup state UDP receiver. This method listens for state information from
        Tello. Must be run from a background thread in order to not block
        the main thread.
        Internal method, you normally wouldn't call this yourself.
        """
        state_socket = socket.socket(socket.AF_INET, socket.SOCK_DGRAM)
        state_socket.bind(("", Tello.STATE_UDP_PORT))

        while True:
            try:
                data, address = state_socket.recvfrom(1024)

                address = address[0]
                Tello.LOGGER.debug('Data received from {} at state_socket'.format(address))

                if address not in drones:
                    continue

                data = data.decode('ASCII')
                drones[address]['state'] = Tello.parse_state(data)

            except Exception as e:
                Tello.LOGGER.error(e)
                break

    @staticmethod
    def parse_state(state: str) -> dict:
        """Parse a state line to a dictionary
        Internal method, you normally wouldn't call this yourself.
        """
        state = state.strip()
        Tello.LOGGER.debug('Raw state data: {}'.format(state))

        if state == 'ok':
            return {}

        state_dict = {}
        for field in state.split(';'):
            split = field.split(':')
            if len(split) < 2:
                continue

            key = split[0]
            value = split[1]

            if key in Tello.state_field_converters:
                num_type = Tello.state_field_converters[key]
                try:
                    value = num_type(value)
                except Exception as e:
                    Tello.LOGGER.debug('Error parsing state value for {}: {} to {}'
                                       .format(key, value, num_type))
                    Tello.LOGGER.error(e)

            state_dict[key] = value

        return state_dict

    def get_current_state(self) -> dict:
        """Call this function to attain the state of the Tello. Returns a dict
        with all fields.
        Internal method, you normally wouldn't call this yourself.
        """
        return self.get_own_udp_object()['state']

    def get_state_field(self, key: str):
        """Get a specific sate field by name.
        Internal method, you normally wouldn't call this yourself.
        """
        state = self.get_current_state()

        if key in state:
            return state[key]
        else:
            raise Exception('Could not get state property: {}'.format(key))

    def get_mission_pad_id(self) -> int:
        """Mission pad ID of the currently detected mission pad
        Only available on Tello EDUs after calling enable_mission_pads
        Returns:
            int: -1 if none is detected, else 1-8
        """
        return self.get_state_field('mid')

    def get_mission_pad_distance_x(self) -> int:
        """X distance to current mission pad
        Only available on Tello EDUs after calling enable_mission_pads
        Returns:
            int: distance in cm
        """
        return self.get_state_field('x')

    def get_mission_pad_distance_y(self) -> int:
        """Y distance to current mission pad
        Only available on Tello EDUs after calling enable_mission_pads
        Returns:
            int: distance in cm
        """
        return self.get_state_field('y')

    def get_mission_pad_distance_z(self) -> int:
        """Z distance to current mission pad
        Only available on Tello EDUs after calling enable_mission_pads
        Returns:
            int: distance in cm
        """
        return self.get_state_field('z')

    def get_pitch(self) -> int:
        """Get pitch in degree
        Returns:
            int: pitch in degree
        """
        return self.get_state_field('pitch')

    def get_roll(self) -> int:
        """Get roll in degree
        Returns:
            int: roll in degree
        """
        return self.get_state_field('roll')

    def get_yaw(self) -> int:
        """Get yaw in degree
        Returns:
            int: yaw in degree
        """
        return self.get_state_field('yaw')

    def get_speed_x(self) -> int:
        """X-Axis Speed
        Returns:
            int: speed
        """
        return self.get_state_field('vgx')

    def get_speed_y(self) -> int:
        """Y-Axis Speed
        Returns:
            int: speed
        """
        return self.get_state_field('vgy')

    def get_speed_z(self) -> int:
        """Z-Axis Speed
        Returns:
            int: speed
        """
        return self.get_state_field('vgz')

    def get_acceleration_x(self) -> float:
        """X-Axis Acceleration
        Returns:
            float: acceleration
        """
        return self.get_state_field('agx')

    def get_acceleration_y(self) -> float:
        """Y-Axis Acceleration
        Returns:
            float: acceleration
        """
        return self.get_state_field('agy')

    def get_acceleration_z(self) -> float:
        """Z-Axis Acceleration
        Returns:
            float: acceleration
        """
        return self.get_state_field('agz')

    def get_lowest_temperature(self) -> int:
        """Get lowest temperature
        Returns:
            int: lowest temperature (°C)
        """
        return self.get_state_field('templ')

    def get_highest_temperature(self) -> int:
        """Get highest temperature
        Returns:
            float: highest temperature (°C)
        """
        return self.get_state_field('temph')

    def get_temperature(self) -> float:
        """Get average temperature
        Returns:
            float: average temperature (°C)
        """
        templ = self.get_lowest_temperature()
        temph = self.get_highest_temperature()
        return (templ + temph) / 2

    def get_height(self) -> int:
        """Get current height in cm
        Returns:
            int: height in cm
        """
        return self.get_state_field('h')

    def get_distance_tof(self) -> int:
        """Get current distance value from TOF in cm
        Returns:
            int: TOF distance in cm
        """
        return self.get_state_field('tof')

    def get_barometer(self) -> int:
        """Get current barometer measurement in cm
        This resembles the absolute height.
        See https://en.wikipedia.org/wiki/Altimeter
        Returns:
            int: barometer measurement in cm
        """
        return self.get_state_field('baro') * 100

    def get_flight_time(self) -> int:
        """Get the time the motors have been active in seconds
        Returns:
            int: flight time in s
        """
        return self.get_state_field('time')

    def get_battery(self) -> int:
        """Get current battery percentage
        Returns:
            int: 0-100
        """
        return self.get_state_field('bat')

    def get_udp_video_address(self) -> str:
        """Internal method, you normally wouldn't call this youself.
        """
        address_schema = 'udp://@{ip}:{port}'  # + '?overrun_nonfatal=1&fifo_size=5000'
        address = address_schema.format(ip=self.VS_UDP_IP, port=self.VS_UDP_PORT)
        return address

    def get_video_capture(self):
        """Get the VideoCapture object from the camera drone.
        Users usually want to use get_frame_read instead.
        Returns:
            VideoCapture
        """

        if self.cap is None:
            self.cap = cv2.VideoCapture(self.get_udp_video_address())

        if not self.cap.isOpened():
            self.cap.open(self.get_udp_video_address())

        return self.cap

    def get_frame_read(self) -> 'BackgroundFrameRead':
        """Get the BackgroundFrameRead object from the camera drone. Then, you just need to call
        backgroundFrameRead.frame to get the actual frame received by the drone.
        Returns:
            BackgroundFrameRead
        """
        if self.background_frame_read is None:
            address = self.get_udp_video_address()
            self.background_frame_read = BackgroundFrameRead(self, address)  # also sets self.cap
            self.background_frame_read.start()
        return self.background_frame_read

    def stop_video_capture(self):
        return self.streamoff()

    def send_command_with_return(self, command: str, timeout: int = RESPONSE_TIMEOUT) -> str:
        """Send command to Tello and wait for its response.
        Internal method, you normally wouldn't call this yourself.
        Return:
            bool/str: str with response text on success, False when unsuccessfull.
        """
        # Commands very consecutive makes the drone not respond to them.
        # So wait at least self.TIME_BTW_COMMANDS seconds
        diff = time.time() - self.last_received_command_timestamp
        if diff < self.TIME_BTW_COMMANDS:
            self.LOGGER.debug('Waiting {} seconds to execute command: {}...'.format(diff, command))
            self.sleep(diff)

        self.LOGGER.info("Send command: '{}'".format(command))
        timestamp = time.time()

        client_socket.sendto(command.encode('utf-8'), self.address)

        responses = self.get_own_udp_object()['responses']

        while not responses:
            if time.time() - timestamp > timeout:
                message = "Aborting command '{}'. Did not receive a response after {} seconds".format(command, timeout)
                self.LOGGER.warning(message)
                return message
            self.sleep(0.1)  # Sleep during send command

        self.last_received_command_timestamp = time.time()

        first_response = responses.pop(0)  # first datum from socket
        try:
            response_decoded = first_response.decode('utf-8')
        except UnicodeDecodeError as e:
            pass
            #print(e)
            #print(response_0)
        response = response_decoded.rstrip("\r\n")

        self.LOGGER.info("Response {}: '{}'".format(command, response))

        return response

    def send_command_without_return(self, command: str):
        """Send command to Tello without expecting a response.
        Internal method, you normally wouldn't call this yourself.
        """
        # Commands very consecutive makes the drone not respond to them. So wait at least self.TIME_BTW_COMMANDS seconds

        self.LOGGER.info("Send command (no response expected): '{}'".format(command))
        client_socket.sendto(command.encode('utf-8'), self.address)

    def send_control_command(self, command: str, timeout: int = RESPONSE_TIMEOUT) -> bool:
        """Send control command to Tello and wait for its response.
        Internal method, you normally wouldn't call this yourself.
        """
        response = "max retries exceeded"
        for i in range(0, self.retry_count):
            response = self.send_command_with_return(command, timeout=timeout)

            if response.lower() == 'ok':
                return True

            self.LOGGER.debug("Command attempt #{} failed for command: '{}'".format(i, command))

        self.raise_result_error(command, response)
        return False # never reached

    def send_read_command(self, command: str) -> str:
        """Send given command to Tello and wait for its response.
        Internal method, you normally wouldn't call this yourself.
        """

        response = self.send_command_with_return(command)

        try:
            response = str(response)
        except TypeError as e:
            self.LOGGER.error(e)
            pass

        if any(word in response for word in ('error', 'ERROR', 'False')):
            self.raise_result_error(command, response)
            return "Error: this code should never be reached"

        return response

    def send_read_command_int(self, command: str) -> int:
        """Send given command to Tello and wait for its response.
        Parses the response to an integer
        Internal method, you normally wouldn't call this yourself.
        """
        response = self.send_read_command(command)
        return int(response)

    def send_read_command_float(self, command: str) -> float:
        """Send given command to Tello and wait for its response.
        Parses the response to an integer
        Internal method, you normally wouldn't call this yourself.
        """
        response = self.send_read_command(command)
        return float(response)

    def raise_result_error(self, command: str, response: str) -> bool:
        tries = 1 + self.retry_count
        raise Exception("Command '{}' was unsuccessful for {} tries. Latest response:\t'{}'".format(command, tries, response))

    def connect(self, wait_for_state=True):
        """Enter SDK mode. Call this before any of the control functions.
        """
        self.send_control_command("command")

        if wait_for_state:
            REPS = 20
            for i in range(REPS):
                if self.get_current_state():
                    t = i / REPS  # in seconds
                    Tello.LOGGER.debug("'.connect()' received first state packet after {} seconds".format(t))
                    break
                self.sleep(1 / REPS)

            if not self.get_current_state():
                raise Exception('Did not receive a state packet from the Tello')

    def sleep(time_sleep=5):
        """Sleep.
        """
        time.sleep(time_sleep)

    def takeoff(self):
        """Automatic takeoff.
        """
        # Something it takes a looooot of time to take off and return a succesful takeoff.
        # So we better wait. Otherwise, it would give us an error on the following calls.
        self.send_control_command("takeoff", timeout=Tello.TAKEOFF_TIMEOUT)
        self.is_flying = True

    def land(self):
        """Automatic landing.
        """
        self.send_control_command("land")
        self.is_flying = False

    def streamon(self):
        """Turn on video streaming. Use `tello.get_frame_read` afterwards.
        Video Streaming is supported on all tellos when in AP mode (i.e.
        when your computer is connected to Tello-XXXXXX WiFi ntwork).
        Currently Tello EDUs do not support video streaming while connected
        to a WiFi-network.

        !!! Note:
            If the response is 'Unknown command' you have to update the Tello
            firmware. This can be done using the official Tello app.
        """
        self.send_control_command("streamon")
        self.stream_on = True

    def streamoff(self):
        """Turn off video streaming.
        """
        self.send_control_command("streamoff")
        self.stream_on = False

    def emergency(self):
        """Stop all motors immediately.
        """
        self.send_control_command("emergency")

    def move(self, direction: str, x: int):
        """Tello fly up, down, left, right, forward or back with distance x cm.
        Users would normally call one of the move_x functions instead.
        Arguments:
            direction: up, down, left, right, forward or back
            x: 20-500
        """
        self.send_control_command("{} {}".format(direction, x))

    def move_up(self, x: int):
        """Fly x cm up.
        Arguments:
            x: 20-500
        """
        self.move("up", x)

    def move_down(self, x: int):
        """Fly x cm down.
        Arguments:
            x: 20-500
        """
        self.move("down", x)

    def move_left(self, x: int):
        """Fly x cm left.
        Arguments:
            x: 20-500
        """
        self.move("left", x)

    def move_right(self, x: int):
        """Fly x cm right.
        Arguments:
            x: 20-500
        """
        self.move("right", x)

    def move_forward(self, x: int):
        """Fly x cm forward.
        Arguments:
            x: 20-500
        """
        self.move("forward", x)

    def move_back(self, x: int):
        """Fly x cm backwards.
        Arguments:
            x: 20-500
        """
        self.move("back", x)

    def rotate_clockwise(self, x: int):
        """Rotate x degree clockwise.
        Arguments:
            x: 1-360
        """
        self.send_control_command("cw {}".format(x))

    def rotate_counter_clockwise(self, x: int):
        """Rotate x degree counter-clockwise.
        Arguments:
            x: 1-3600
        """
        self.send_control_command("ccw {}".format(x))

    def flip(self, direction: str):
        """Do a flip maneuver.
        Users would normally call one of the flip_x functions instead.
        Arguments:
            direction: l (left), r (right), f (forward) or b (back)
        """
        self.send_control_command("flip {}".format(direction))

    def flip_left(self):
        """Flip to the left.
        """
        self.flip("l")

    def flip_right(self):
        """Flip to the right.
        """
        self.flip("r")

    def flip_forward(self):
        """Flip forward.
        """
        self.flip("f")

    def flip_back(self):
        """Flip backwards.
        """
        self.flip("b")

    def go_xyz_speed(self, x: int, y: int, z: int, speed: int):
        """Fly to x y z relative to the current position.
        Speed defines the traveling speed in cm/s.
        Arguments:
            x: 20-500
            y: 20-500
            z: 20-500
            speed: 10-100
        """
        SCHEMA = 'go %s %s %s %s'
        self.send_control_command(SCHEMA % (x, y, z, speed))

    def curve_xyz_speed(self, x1: int, y1: int, z1: int, x2: int, y2: int, z2: int, speed: int):
        """Fly to x2 y2 z2 in a curve via x2 y2 z2. Speed defines the traveling speed in cm/s.

        - Both points are relative to the current position
        - The current position and both points must form a circle arc.
        - If the arc radius is not within the range of 0.5-10 meters, it raises an Exception
        - x1/x2, y1/y2, z1/z2 can't both be between -20-20 at the same time, but can both be 0.

        Arguments:
            x1: -500-500
            x2: -500-500
            y1: -500-500
            y2: -500-500
            z1: -500-500
            z2: -500-500
            speed: 10-60
        """
        SCHEMA = 'curve %s %s %s %s %s %s %s'
        self.send_control_command(SCHEMA % (x1, y1, z1, x2, y2, z2, speed))

    def go_xyz_speed_mid(self, x: int, y: int, z: int, speed: int, mid: int):
        """Fly to x y z relative to the mission pad with id mid.
        Speed defines the traveling speed in cm/s.
        Arguments:
            x: -500-500
            y: -500-500
            z: -500-500
            speed: 10-100
            mid: 1-8
        """
        SCHEMA = 'go %s %s %s %s m%s'
        self.send_control_command(SCHEMA % (x, y, z, speed, mid))

    def curve_xyz_speed_mid(self, x1: int, y1: int, z1: int, x2: int, y2: int, z2: int, speed: int, mid: int):
        """Fly to x2 y2 z2 in a curve via x2 y2 z2. Speed defines the traveling speed in cm/s.

        - Both points are relative to the mission pad with id mid.
        - The current position and both points must form a circle arc.
        - If the arc radius is not within the range of 0.5-10 meters, it raises an Exception
        - x1/x2, y1/y2, z1/z2 can't both be between -20-20 at the same time, but can both be 0.

        Arguments:
            x1: -500-500
            y1: -500-500
            z1: -500-500
            x2: -500-500
            y2: -500-500
            z2: -500-500
            speed: 10-60
            mid: 1-8
        """
        SCHEMA = 'curve %s %s %s %s %s %s %s m%s'
        self.send_control_command(SCHEMA % (x1, y1, z1, x2, y2, z2, speed, mid))

    def go_xyz_speed_yaw_mid(self, x: int, y: int, z: int, speed: int, yaw: int, mid1: int, mid2: int):
        """Fly to x y z relative to mid1.
        Then fly to 0 0 z over mid2 and rotate to yaw relative to mid2's rotation.
        Speed defines the traveling speed in cm/s.
        Arguments:
            x: -500-500
            y: -500-500
            z: -500-500
            speed: 10-100
            yaw: -360-360
            mid1: 1-8
            mid2: 1-8
        """
        SCHEMA = 'jump %s %s %s %s %s m%s m%s'
        self.send_control_command(SCHEMA % (x, y, z, speed, yaw, mid1, mid2))

    def enable_mission_pads(self):
        """Enable mission pad detection
        """
        self.send_control_command("mon")

    def disable_mission_pads(self):
        """Disable mission pad detection
        """
        self.send_control_command("moff")

    def set_mission_pad_detection_direction(self, x):
        """Set mission pad detection direction. enable_mission_pads needs to be
        called first. When detecting both directions detecting frequency is 10Hz,
        otherwise the detection frequency is 20Hz.
        Arguments:
            x: 0 downwards only, 1 forwards only, 2 both directions
        """
        self.send_control_command("mdirection {}".format(x))

    def set_speed(self, x: int):
        """Set speed to x cm/s.
        Arguments:
            x: 10-100
        """
        self.send_control_command("speed {}".format(x))

    def send_rc_control(self, left_right_velocity: int, forward_backward_velocity: int, up_down_velocity: int,
                        yaw_velocity: int):
        """Send RC control via four channels. Command is sent every self.TIME_BTW_RC_CONTROL_COMMANDS seconds.
        Arguments:
            left_right_velocity: -100~100 (left/right)
            forward_backward_velocity: -100~100 (forward/backward)
            up_down_velocity: -100~100 (up/down)
            yaw_velocity: -100~100 (yaw)
        """
        def round_to_100(x: int):
            return max(-100, min(100, x))

        if time.time() - self.last_rc_control_timestamp > self.TIME_BTW_RC_CONTROL_COMMANDS:
            self.last_rc_control_timestamp = time.time()
            SCHEMA = 'rc %s %s %s %s'
            self.send_command_without_return(SCHEMA % (round_to_100(left_right_velocity),
                round_to_100(forward_backward_velocity),
                round_to_100(up_down_velocity),
                round_to_100(yaw_velocity)))

    def set_wifi_credentials(self, ssid, password):
        """Set the Wi-Fi SSID and password. The Tello will reboot afterwords.
        """
        SCHEMA = 'wifi %s %s'
        self.send_command_without_return(SCHEMA % (ssid, password))

    def connect_to_wifi(self, ssid, password):
        """Connects to the Wi-Fi with SSID and password.
        After this command the tello will reboot.
        Only works with Tello EDUs.
        """
        SCHEMA = 'ap %s %s'
        self.send_command_without_return(SCHEMA % (ssid, password))

    def query_speed(self) -> int:
        """Query speed setting (cm/s)
        Returns:
            int: 1-100
        """
        return self.send_read_command_int('speed?')

    def query_battery(self) -> int:
        """Get current battery percentage via a query command
        Using get_battery is usually faster
        Returns:
            int: 0-100 in %
        """
        return self.send_read_command_int('battery?')

    def query_flight_time(self) -> int:
        """Query current fly time (s).
        Using get_flight_time is usually faster.
        Returns:
            int: Seconds elapsed during flight.
        """
        return self.send_read_command_int('time?')

    def query_height(self) -> int:
        """Get height in cm via a query command.
        Using get_height is usually faster
        Returns:
            int: 0-3000
        """
        return self.send_read_command_int('height?')

    def query_temperature(self) -> int:
        """Query temperature (°C).
        Using get_temperature is usually faster.
        Returns:
            int: 0-90
        """
        return self.send_read_command_int('temp?')

    def query_attitude(self) -> dict:
        """Query IMU attitude data.
        Using get_pitch, get_roll and get_yaw is usually faster.
        Returns:
            {'pitch': int, 'roll': int, 'yaw': int}
        """
        response = self.send_read_command('attitude?')
        return Tello.parse_state(response)

    def query_barometer(self) -> int:
        """Get barometer value (cm)
        Using get_barometer is usually faster.
        Returns:
            int: 0-100
        """
        baro = self.send_read_command_int('baro?')
        return baro * 100

    def query_distance_tof(self) -> float:
        """Get distance value from TOF (cm)
        Using get_distance_tof is usually faster.
        Returns:
            float: 30-1000
        """
        # example response: 801mm
        tof = self.send_read_command('tof?')
        return int(tof[:-2]) / 10

    def query_wifi_signal_noise_ratio(self) -> str:
        """Get Wi-Fi SNR
        Returns:
            str: snr
        """
        return self.send_read_command('wifi?')

    def query_sdk_version(self) -> str:
        """Get SDK Version
        Returns:
            str: SDK Version
        """
        return self.send_read_command('sdk?')

    def query_serial_number(self) -> str:
        """Get Serial Number
        Returns:
            str: Serial Number
        """
        return self.send_read_command('sn?')

    def end(self):
        """Call this method when you want to end the tello object
        """
        if self.is_flying:
            self.land()
        if self.stream_on:
            self.streamoff()
        if self.background_frame_read is not None:
            self.background_frame_read.stop()
        if self.cap is not None:
            self.cap.release()

        host = self.address[0]
        if host in drones:
            del drones[host]

    def __del__(self):
        self.end()


class BackgroundFrameRead:
    """
    This class read frames from a VideoCapture in background. Use
    backgroundFrameRead.frame to get the current frame.
    """

    def __init__(self, tello, address):
        tello.cap = cv2.VideoCapture(address)

        self.cap = tello.cap

        if not self.cap.isOpened():
            self.cap.open(address)

        self.grabbed, self.frame = self.cap.read()
        if not self.grabbed or self.frame is None:
            raise Exception('Failed to grab first frame from video stream')

        self.stopped = False
        self.worker = Thread(target=self.update_frame, args=(), daemon=True)

    def start(self):
        self.worker.start()

    def update_frame(self):
        while not self.stopped:
            if not self.grabbed or not self.cap.isOpened():
                self.stop()
            else:
                self.grabbed, self.frame = self.cap.read()

    def stop(self):
        self.stopped = True
        self.worker.join()<|MERGE_RESOLUTION|>--- conflicted
+++ resolved
@@ -113,14 +113,6 @@
         Must be run from a background thread in order to not block the main thread.
         Internal method, you normally wouldn't call this yourself.
         """
-<<<<<<< HEAD
-=======
-        global client_socket
-
-        client_socket = socket.socket(socket.AF_INET, socket.SOCK_DGRAM)
-        client_socket.bind(("", Tello.CONTROL_UDP_PORT))
-
->>>>>>> 4849f0d4
         while True:
             try:
                 data, address = client_socket.recvfrom(1024)
