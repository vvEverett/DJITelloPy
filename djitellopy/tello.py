# coding=utf-8
import logging
import socket
import time
import threading
import cv2
from threading import Thread
from .decorators import accepts

drones = None
client_socket = None

class Tello:
    """Python wrapper to interact with the Ryze Tello drone using the official Tello api.
    Tello API documentation:
    https://dl-cdn.ryzerobotics.com/downloads/tello/20180910/Tello%20SDK%20Documentation%20EN_1.3.pdf
    https://dl-cdn.ryzerobotics.com/downloads/Tello/Tello%20SDK%202.0%20User%20Guide.pdf
    """
    # Send and receive commands, client socket
    UDP_IP = '192.168.10.1'
    UDP_PORT = 8889
    RESPONSE_TIMEOUT = 7  # in seconds
    TIME_BTW_COMMANDS = 1  # in seconds
    TIME_BTW_RC_CONTROL_COMMANDS = 0.5  # in seconds
    RETRY_COUNT = 3
    last_received_command = time.time()

    HANDLER = logging.StreamHandler()
    FORMATTER = logging.Formatter('%(filename)s - %(lineno)d - %(message)s')
    HANDLER.setFormatter(FORMATTER)

    LOGGER = logging.getLogger('djitellopy')

    LOGGER.addHandler(HANDLER)
    LOGGER.setLevel(logging.INFO)
    # use logging.getLogger('djitellopy').setLevel(logging.<LEVEL>) in YOUR CODE
    # to only receive logs of the desired level and higher

    # Video stream, server socket
    VS_UDP_IP = '0.0.0.0'
    VS_UDP_PORT = 11111

    STATE_UDP_PORT = 8890

    # conversion functions for state protocol fields
    state_field_converters = {
        # Tello EDU with mission pads enabled only
        'mid': int,
        'x': int,
        'y': int,
        'z': int,
        # 'mpry': (custom format 'x,y,z')

        # common entries
        'pitch': int,
        'roll': int,
        'yaw': int,
        'vgx': int,
        'vgy': int,
        'vgz': int,
        'templ': int,
        'temph': int,
        'tof': int,
        'h': int,
        'bat': int,
        'baro': float,
        'time': int,
        'agx': float,
        'agy': float,
        'agz': float,
    }

    # VideoCapture object
    cap = None
    background_frame_read = None

    stream_on = False

    is_flying = False

    # Tello state
    pitch = -1
    roll = -1
    yaw = -1
    speed_x = -1
    speed_y = -1
    speed_z = -1
    temperature_lowest = -1
    temperature_highest = -1
    distance_tof = -1
    height = -1
    battery = -1
    barometer = -1.0
    flight_time = -1.0
    acceleration_x = -1.0
    acceleration_y = -1.0
    acceleration_z = -1.0
    attitude = {'pitch': -1, 'roll': -1, 'yaw': -1}

    def __init__(self,
<<<<<<< HEAD
        host='192.168.10.1',
        port=8889,
        enable_exceptions=True,
        retry_count=3):
=======
                 host='192.168.10.1',
                 port=8889,
                 client_socket=None,
                 enable_exceptions=True,
                 retry_count=3):
>>>>>>> 60c4a958

        global drones

        self.address = (host, port)
<<<<<<< HEAD
=======
        self.response = None
        self.response_state = None  # to attain the response of the states
>>>>>>> 60c4a958
        self.stream_on = False
        self.enable_exceptions = enable_exceptions
        self.retry_count = retry_count

<<<<<<< HEAD
        if drones is None:
            drones = {}

            # Run tello udp receiver on background
            thread1 = threading.Thread(target=Tello.udp_response_receiver, args=())
            # Run state reciever on background
            thread2 = threading.Thread(target=Tello.udp_state_receiver, args=())

            thread1.daemon = True
            thread2.daemon = True
            thread1.start()
            thread2.start()

        drones[host] = {
            'responses': [],
            'state': {},
        }

    def get_own_udp_object(self):
        global drones

        host = self.address[0]
        return drones[host]

    @staticmethod
    def udp_response_receiver():
        """Setup drone UDP receiver. This method listens for responses of Tello.
        Must be run from a background thread in order to not block the main thread."""
        global client_socket

        client_socket = socket.socket(socket.AF_INET, socket.SOCK_DGRAM)
        client_socket.bind(('', Tello.UDP_PORT))

=======
        if client_socket:
            self.clientSocket = client_socket
        else:
            self.clientSocket = socket.socket(socket.AF_INET,  # Internet
                                              socket.SOCK_DGRAM)  # UDP
            self.clientSocket.bind(('', self.UDP_PORT))  # For UDP response (receiving data)

        self.stateSocket = socket.socket(socket.AF_INET,
                                         socket.SOCK_DGRAM)
        self.stateSocket.bind(('', self.STATE_UDP_PORT))  # for accessing the states of Tello

        # Run tello udp receiver on background
        thread1 = threading.Thread(target=self.run_udp_receiver, args=())
        # Run state reciever on background
        thread2 = threading.Thread(target=self.get_states, args=())

        thread1.daemon = True
        thread2.daemon = True
        thread1.start()
        thread2.start()

    def run_udp_receiver(self):
        """Setup drone UDP receiver. This method listens for responses of Tello. Must be run from a background thread
        in order to not block the main thread."""
>>>>>>> 60c4a958
        while True:
            try:
                data, address = client_socket.recvfrom(1024)

                address = address[0]
                if address not in drones:
                    continue

                drones[address]['responses'].append(data)
            except Exception as e:
                Tello.LOGGER.error(e)
                break

    @staticmethod
    def udp_state_receiver():
        """Setup state UDP receiver. This method listens for state infor from
        the Tello. Must be run from a background thread in order to not block
        the main thread."""
        state_socket = socket.socket(socket.AF_INET, socket.SOCK_DGRAM)
        state_socket.bind(('', Tello.STATE_UDP_PORT))

        while True:
            try:
<<<<<<< HEAD
                data, address = state_socket.recvfrom(1024)

                address = address[0]
                if address not in drones:
                    continue

                drones[address]['state'] = Tello.parse_state(data)
            except Exception as e:
                Tello.LOGGER.error(e)
                break

    @staticmethod
    def parse_state(state):
        """Parse a state line to a dict"""
        state = state.decode('ASCII').strip()
        if state == 'ok':
            return {}


        state_obj = {}
        for field in state.split(';'):
            split = field.split(':')
            if len(split) < 2:
                continue

            key = split[0]
            value = split[1]

            if key in Tello.state_field_converters:
                try:
                    value = Tello.state_field_converters[key](value)
                except Exception as e:
                    Tello.LOGGER.error(e)

            state_obj[key] = value

        return state_obj

    def get_current_state(self):
        """Call this function to attain the state of the Tello. Returns a dict
        with all fields"""
        return self.get_own_udp_object()['state']

    def get_state_field(self, key):
        state = self.get_current_state()

        if key in state:
            return state[key]
        elif self.enable_exceptions:
            raise Exception('Could not get state property ' + key)
        else:
            return False

    def get_mid(self):
        return self.get_state_field('mid')

    def get_mid_x(self):
        return self.get_state_field('x')

    def get_mid_y(self):
        return self.get_state_field('y')

    def get_mid_z(self):
        return self.get_state_field('z')

    def get_pitch(self):
        return self.get_state_field('pitch')

    def get_roll(self):
        return self.get_state_field('roll')

    def get_yaw(self):
        return self.get_state_field('yaw')

    def get_vgx(self):
        return self.get_state_field('vgx')

    def get_vgy(self):
        return self.get_state_field('vgy')

    def get_vgz(self):
        return self.get_state_field('vgz')

    def get_agx(self):
        return self.get_state_field('agx')

    def get_agy(self):
        return self.get_state_field('agy')

    def get_agz(self):
        return self.get_state_field('agz')

    def get_h(self):
        return self.get_state_field('h')

    def get_bat(self):
        return self.get_state_field('bat')

=======
                self.response_state, _ = self.stateSocket.recvfrom(256)
                if self.response_state != 'ok':
                    self.response_state = self.response_state.decode('ASCII')
                    list = self.response_state.replace(';', ':').split(':')
                    self.pitch = int(list[1])
                    self.roll = int(list[3])
                    self.yaw = int(list[5])
                    self.speed_x = int(list[7])
                    self.speed_y = int(list[9])
                    self.speed_z = int(list[11])
                    self.temperature_lowest = int(list[13])
                    self.temperature_highest = int(list[15])
                    self.distance_tof = int(list[17])
                    self.height = int(list[19])
                    self.battery = int(list[21])
                    self.barometer = float(list[23])
                    self.flight_time = float(list[25])
                    self.acceleration_x = float(list[27])
                    self.acceleration_y = float(list[29])
                    self.acceleration_z = float(list[31])
                    self.attitude = {'pitch': int(list[1]), 'roll': int(list[3]), 'yaw': int(list[5])}
            except Exception as e:
                self.LOGGER.error(e)
                self.LOGGER.error("Response was is {}".format(self.response_state))
                break

>>>>>>> 60c4a958
    def get_udp_video_address(self):
        return 'udp://@' + self.VS_UDP_IP + ':' + str(self.VS_UDP_PORT)  # + '?overrun_nonfatal=1&fifo_size=5000'

    def get_video_capture(self):
        """Get the VideoCapture object from the camera drone
        Returns:
            VideoCapture
        """

        if self.cap is None:
            self.cap = cv2.VideoCapture(self.get_udp_video_address())

        if not self.cap.isOpened():
            self.cap.open(self.get_udp_video_address())

        return self.cap

    def get_frame_read(self):
        """Get the BackgroundFrameRead object from the camera drone. Then, you just need to call
        backgroundFrameRead.frame to get the actual frame received by the drone.
        Returns:
            BackgroundFrameRead
        """
        if self.background_frame_read is None:
            self.background_frame_read = BackgroundFrameRead(self, self.get_udp_video_address()).start()
        return self.background_frame_read

    def stop_video_capture(self):
        return self.streamoff()

    @accepts(command=str, printinfo=bool, timeout=int)
    def send_command_with_return(self, command, printinfo=True, timeout=RESPONSE_TIMEOUT):
        """Send command to Tello and wait for its response.
        Return:
            bool: True for successful, False for unsuccessful
        """
        # Commands very consecutive makes the drone not respond to them. So wait at least self.TIME_BTW_COMMANDS seconds
        diff = time.time() * 1000 - self.last_received_command
        if diff < self.TIME_BTW_COMMANDS:
            time.sleep(diff)

        if printinfo:
            self.LOGGER.info('Send command: ' + command)
        timestamp = int(time.time() * 1000)

        client_socket.sendto(command.encode('utf-8'), self.address)

<<<<<<< HEAD
        responses = self.get_own_udp_object()['responses']
        while len(responses) == 0:
            if (time.time() * 1000) - timestamp > self.RESPONSE_TIMEOUT * 1000:
                self.LOGGER.warning('Timeout exceed on command ' + command)
                return False

        response = responses.pop(0)
        response = response.decode('utf-8').rstrip("\r\n")
=======
        while self.response is None:
            if (time.time() * 1000) - timestamp > timeout * 1000:
                self.LOGGER.warning('Timeout exceed on command ' + command)
                return False

        try:
            response = self.response.decode('utf-8').rstrip("\r\n")
        except UnicodeDecodeError as e:
            self.LOGGER.error(e)
            return None
>>>>>>> 60c4a958

        if printinfo:
            self.LOGGER.info('Response {}: {}'.format(command, response))

        self.response = None

        self.last_received_command = time.time() * 1000

        return response

    @accepts(command=str)
    def send_command_without_return(self, command):
        """Send command to Tello without expecting a response. Use this method when you want to send a command
        continuously
            - go x y z speed: Tello fly to x y z in speed (cm/s)
                x: 20-500
                y: 20-500
                z: 20-500
                speed: 10-100
            - curve x1 y1 z1 x2 y2 z2 speed: Tello fly a curve defined by the current and two given coordinates with
                speed (cm/s). If the arc radius is not within the range of 0.5-10 meters, it responses false.
                x/y/z can’t be between -20 – 20 at the same time .
                x1, x2: 20-500
                y1, y2: 20-500
                z1, z2: 20-500
                speed: 10-60
            - rc a b c d: Send RC control via four channels.
                a: left/right (-100~100)
                b: forward/backward (-100~100)
                c: up/down (-100~100)
                d: yaw (-100~100)
        """
        # Commands very consecutive makes the drone not respond to them. So wait at least self.TIME_BTW_COMMANDS seconds

        self.LOGGER.info('Send command (no expect response): ' + command)
        client_socket.sendto(command.encode('utf-8'), self.address)

    @accepts(command=str, timeout=int)
    def send_control_command(self, command, timeout=RESPONSE_TIMEOUT):
        """Send control command to Tello and wait for its response. Possible control commands:
            - command: entry SDK mode
            - takeoff: Tello auto takeoff
            - land: Tello auto land
            - streamon: Set video stream on
            - streamoff: Set video stream off
            - emergency: Stop all motors immediately
            - up x: Tello fly up with distance x cm. x: 20-500
            - down x: Tello fly down with distance x cm. x: 20-500
            - left x: Tello fly left with distance x cm. x: 20-500
            - right x: Tello fly right with distance x cm. x: 20-500
            - forward x: Tello fly forward with distance x cm. x: 20-500
            - back x: Tello fly back with distance x cm. x: 20-500
            - cw x: Tello rotate x degree clockwise x: 1-3600
            - ccw x: Tello rotate x degree counter- clockwise. x: 1-3600
            - flip x: Tello fly flip x
                l (left)
                r (right)
                f (forward)
                b (back)
            - speed x: set speed to x cm/s. x: 10-100
            - wifi ssid pass: Set Wi-Fi with SSID password

        Return:
            bool: True for successful, False for unsuccessful
        """
        response = None
        for i in range(0, self.retry_count):
            response = self.send_command_with_return(command, timeout=timeout)

            if response == 'OK' or response == 'ok':
                return True

        return self.return_error_on_send_command(command, response, self.enable_exceptions)

    @accepts(command=str, printinfo=bool)
    def send_read_command(self, command, printinfo=True):
        """Send set command to Tello and wait for its response. Possible set commands:
            - speed?: get current speed (cm/s): x: 1-100
            - battery?: get current battery percentage: x: 0-100
            - time?: get current fly time (s): time
            - height?: get height (cm): x: 0-3000
            - temp?: get temperature (°C): x: 0-90
            - attitude?: get IMU attitude data: pitch roll yaw
            - baro?: get barometer value (m): x
            - tof?: get distance value from TOF (cm): x: 30-1000
            - wifi?: get Wi-Fi SNR: snr

        Return:
            bool: The requested value for successful, False for unsuccessful
        """

        response = self.send_command_with_return(command, printinfo=printinfo)

        try:
            response = str(response)
        except TypeError as e:
            self.LOGGER.error(e)
            pass

        if ('error' not in response) and ('ERROR' not in response) and ('False' not in response):
            if response.isdigit():
                return int(response)
            else:
                try:
                    return float(response)  # isdigit() is False when the number is a float(barometer)
                except ValueError:
                    return response
        else:
            return self.return_error_on_send_command(command, response, self.enable_exceptions)

    def return_error_on_send_command(self, command, response, enable_exceptions):
        """Returns False and print an informative result code to show unsuccessful response"""
        msg = 'Command ' + command + ' was unsuccessful. Message: ' + str(response)
        if enable_exceptions:
            raise Exception(msg)
        else:
            self.LOGGER.error(msg)
            return False

    def connect(self):
        """Entry SDK mode
        Returns:
            bool: True for successful, False for unsuccessful
        """
        return self.send_control_command("command")

    def takeoff(self):
        """Tello auto takeoff
        Returns:
            bool: True for successful, False for unsuccessful
            False: Unsuccessful
        """
        # Something it takes a looooot of time to take off and return a succesful take off. So we better wait. If not, is going to give us error on the following calls.
        if self.send_control_command("takeoff", timeout=20):
            self.is_flying = True
            return True
        else:
            return False

    def land(self):
        """Tello auto land
        Returns:
            bool: True for successful, False for unsuccessful
        """
        if self.send_control_command("land"):
            self.is_flying = False
            return True
        else:
            return False

    def streamon(self):
        """Set video stream on. If the response is 'Unknown command' means you have to update the Tello firmware. That
        can be done through the Tello app.
        Returns:
            bool: True for successful, False for unsuccessful
        """
        result = self.send_control_command("streamon")
        if result is True:
            self.stream_on = True
        return result

    def streamoff(self):
        """Set video stream off
        Returns:
            bool: True for successful, False for unsuccessful
        """
        result = self.send_control_command("streamoff")
        if result is True:
            self.stream_on = False
        return result

    def emergency(self):
        """Stop all motors immediately
        Returns:
            bool: True for successful, False for unsuccessful
        """
        return self.send_control_command("emergency")

    @accepts(direction=str, x=int)
    def move(self, direction, x):
        """Tello fly up, down, left, right, forward or back with distance x cm.
        Arguments:
            direction: up, down, left, right, forward or back
            x: 20-500

        Returns:
            bool: True for successful, False for unsuccessful
        """
        return self.send_control_command(direction + ' ' + str(x))

    @accepts(x=int)
    def move_up(self, x):
        """Tello fly up with distance x cm.
        Arguments:
            x: 20-500

        Returns:
            bool: True for successful, False for unsuccessful
        """
        return self.move("up", x)

    @accepts(x=int)
    def move_down(self, x):
        """Tello fly down with distance x cm.
        Arguments:
            x: 20-500

        Returns:
            bool: True for successful, False for unsuccessful
        """
        return self.move("down", x)

    @accepts(x=int)
    def move_left(self, x):
        """Tello fly left with distance x cm.
        Arguments:
            x: 20-500

        Returns:
            bool: True for successful, False for unsuccessful
        """
        return self.move("left", x)

    @accepts(x=int)
    def move_right(self, x):
        """Tello fly right with distance x cm.
        Arguments:
            x: 20-500

        Returns:
            bool: True for successful, False for unsuccessful
        """
        return self.move("right", x)

    @accepts(x=int)
    def move_forward(self, x):
        """Tello fly forward with distance x cm.
        Arguments:
            x: 20-500

        Returns:
            bool: True for successful, False for unsuccessful
        """
        return self.move("forward", x)

    @accepts(x=int)
    def move_back(self, x):
        """Tello fly back with distance x cm.
        Arguments:
            x: 20-500

        Returns:
            bool: True for successful, False for unsuccessful
        """
        return self.move("back", x)

    @accepts(x=int)
    def rotate_clockwise(self, x):
        """Tello rotate x degree clockwise.
        Arguments:
            x: 1-360

        Returns:
            bool: True for successful, False for unsuccessful
        """
        return self.send_control_command("cw " + str(x))

    @accepts(x=int)
    def rotate_counter_clockwise(self, x):
        """Tello rotate x degree counter-clockwise.
        Arguments:
            x: 1-3600

        Returns:
            bool: True for successful, False for unsuccessful
        """
        return self.send_control_command("ccw " + str(x))

    @accepts(x=str)
    def flip(self, direction):
        """Tello fly flip.
        Arguments:
            direction: l (left), r (right), f (forward) or b (back)

        Returns:
            bool: True for successful, False for unsuccessful
        """
        return self.send_control_command("flip " + direction)

    def flip_left(self):
        """Tello fly flip left.
        Returns:
            bool: True for successful, False for unsuccessful
        """
        return self.flip("l")

    def flip_right(self):
        """Tello fly flip left.
        Returns:
            bool: True for successful, False for unsuccessful
        """
        return self.flip("r")

    def flip_forward(self):
        """Tello fly flip left.
        Returns:
            bool: True for successful, False for unsuccessful
        """
        return self.flip("f")

    def flip_back(self):
        """Tello fly flip left.
        Returns:
            bool: True for successful, False for unsuccessful
        """
        return self.flip("b")

    @accepts(x=int, y=int, z=int, speed=int)
    def go_xyz_speed(self, x, y, z, speed):
        """Tello fly to x y z in speed (cm/s)
        Arguments:
            x: 20-500
            y: 20-500
            z: 20-500
            speed: 10-100
        Returns:
            bool: True for successful, False for unsuccessful
        """
        return self.send_command_without_return('go %s %s %s %s' % (x, y, z, speed))

    @accepts(x1=int, y1=int, z1=int, x2=int, y2=int, z2=int, speed=int)
    def curve_xyz_speed(self, x1, y1, z1, x2, y2, z2, speed):
        """Tello fly a curve defined by the current and two given coordinates with speed (cm/s).
            - If the arc radius is not within the range of 0.5-10 meters, it responses false.
            - x/y/z can’t be between -20 – 20 at the same time.
        Arguments:
            x1: 20-500
            x2: 20-500
            y1: 20-500
            y2: 20-500
            z1: 20-500
            z2: 20-500
            speed: 10-60
        Returns:
            bool: True for successful, False for unsuccessful
        """
        return self.send_command_without_return('curve %s %s %s %s %s %s %s' % (x1, y1, z1, x2, y2, z2, speed))

    @accepts(x=int, y=int, z=int, speed=int, mid=int)
    def go_xyz_speed_mid(self, x, y, z, speed, mid):
        """Tello fly to x y z in speed (cm/s) relative to mission pad iwth id mid
        Arguments:
            x: -500-500
            y: -500-500
            z: -500-500
            speed: 10-100
            mid: 1-8
        Returns:
            bool: True for successful, False for unsuccessful
        """
        return self.send_control_command('go %s %s %s %s m%s' % (x, y, z, speed, mid))

    @accepts(x1=int, y1=int, z1=int, x2=int, y2=int, z2=int, speed=int, mid=int)
    def curve_xyz_speed_mid(self, x1, y1, z1, x2, y2, z2, speed, mid):
        """Tello fly to x2 y2 z2 over x1 y1 z1 in speed (cm/s) relative to mission pad with id mid
        Arguments:
            x1: -500-500
            y1: -500-500
            z1: -500-500
            x2: -500-500
            y2: -500-500
            z2: -500-500
            speed: 10-60
            mid: 1-8
        Returns:
            bool: True for successful, False for unsuccessful
        """
        return self.send_control_command('curve %s %s %s %s %s %s %s m%s' % (x1, y1, z1, x2, y2, z2, speed, mid))

    @accepts(x=int, y=int, z=int, speed=int, yaw=int, mid1=int, mid2=int)
    def go_xyz_speed_yaw_mid(self, x, y, z, speed, yaw, mid1, mid2):
        """Tello fly to x y z in speed (cm/s) relative to mid1
        Then fly to 0 0 z over mid2 and rotate to yaw relative to mid2's rotation
        Arguments:
            x: -500-500
            y: -500-500
            z: -500-500
            speed: 10-100
            yaw: -360-360
            mid1: 1-8
            mid2: 1-8
        Returns:
            bool: True for successful, False for unsuccessful
        """
        return self.send_control_command('jump %s %s %s %s %s m%s m%s' % (x, y, z, speed, yaw, mid1, mid2))

    def enable_mission_pads(self):
        return self.send_control_command("mon")

    def disable_mission_pads(self):
        return self.send_control_command("moff")

    def set_mission_pad_detection_direction(self, x):
        return self.send_control_command("mdirection " + str(x))

    @accepts(x=int)
    def set_speed(self, x):
        """Set speed to x cm/s.
        Arguments:
            x: 10-100

        Returns:
            bool: True for successful, False for unsuccessful
        """
        return self.send_control_command("speed " + str(x))

    last_rc_control_sent = 0

    @accepts(left_right_velocity=int, forward_backward_velocity=int, up_down_velocity=int, yaw_velocity=int)
    def send_rc_control(self, left_right_velocity, forward_backward_velocity, up_down_velocity, yaw_velocity):
        """Send RC control via four channels. Command is sent every self.TIME_BTW_RC_CONTROL_COMMANDS seconds.
        Arguments:
            left_right_velocity: -100~100 (left/right)
            forward_backward_velocity: -100~100 (forward/backward)
            up_down_velocity: -100~100 (up/down)
            yaw_velocity: -100~100 (yaw)
        Returns:
            bool: True for successful, False for unsuccessful
        """
        if int(time.time() * 1000) - self.last_rc_control_sent < self.TIME_BTW_RC_CONTROL_COMMANDS:
            pass
        else:
            self.last_rc_control_sent = int(time.time() * 1000)
            return self.send_command_without_return('rc %s %s %s %s' % (self.round_to_100(left_right_velocity),
                                                                        self.round_to_100(forward_backward_velocity),
                                                                        self.round_to_100(up_down_velocity),
                                                                        self.round_to_100(yaw_velocity)))

    @accepts(x=int)
    def round_to_100(self, x):
        if x > 100:
            return 100
        elif x < -100:
            return -100
        else:
            return x

    def set_wifi_credentials(self, ssid, password):
        """Set the Wi-Fi SSID and password. The Tello will reboot afterwords.
        Returns:
            bool: True for successful, False for unsuccessful
        """
        return self.send_control_command('wifi %s %s' % (ssid, password))

    def connect_to_wifi(self, ssid, password):
        """Connects to the Wi-Fi with SSID and password.
        Returns:
            bool: True for successful, False for unsuccessful
        """
        return self.send_control_command('ap %s %s' % (ssid, password))

    def get_speed(self):
        """Get current speed (cm/s)
        Returns:
            False: Unsuccessful
            int: 1-100
        """
        return self.send_read_command('speed?')

    def get_battery(self):
        """Get current battery percentage
        Returns:
            False: Unsuccessful
            int: -100
        """
        return self.send_read_command('battery?')

    def get_flight_time(self):
        """Get current fly time (s)
        Returns:
            False: Unsuccessful
            int: Seconds elapsed during flight.
        """
        return self.send_read_command('time?')

    def get_height(self):
        """Get height (cm)
        Returns:
            False: Unsuccessful
            int: 0-3000
        """
        return self.send_read_command('height?')

    def get_temperature(self):
        """Get temperature (°C)
        Returns:
            False: Unsuccessful
            int: 0-90
        """
        return self.send_read_command('temp?')

    def get_attitude(self):
        """Get IMU attitude data
        Returns:
            False: Unsuccessful
            int: pitch roll yaw
        """
        r = self.send_read_command('attitude?').replace(';', ':').split(':')
        return dict(zip(r[::2], [int(i) for i in r[1::2]]))  # {'pitch': xxx, 'roll': xxx, 'yaw': xxx}

    def get_barometer(self):
        """Get barometer value (m)
        Returns:
            False: Unsuccessful
            int: 0-100
        """
        return self.send_read_command('baro?')

    def get_distance_tof(self):
        """Get distance value from TOF (cm)
        Returns:
            False: Unsuccessful
            int: 30-1000
        """
        return self.send_read_command('tof?')

    def get_wifi(self):
        """Get Wi-Fi SNR
        Returns:
            False: Unsuccessful
            str: snr
        """
        return self.send_read_command('wifi?')

    def get_sdk_version(self):
        """Get SDK Version
        Returns:
            False: Unsuccessful
            str: SDK Version
        """
        return self.send_read_command('sdk?')

    def get_serial_number(self):
        """Get Serial Number
        Returns:
            False: Unsuccessful
            str: Serial Number
        """
        return self.send_read_command('sn?')

    def end(self):
        """Call this method when you want to end the tello object"""
        if self.is_flying:
            self.land()
        if self.stream_on:
            self.streamoff()
        if self.background_frame_read is not None:
            self.background_frame_read.stop()
        if self.cap is not None:
            self.cap.release()

        host = self.address[0]
        del drones[host]

    def __del__(self):
        self.end()


class BackgroundFrameRead:
    """
    This class read frames from a VideoCapture in background. Then, just call backgroundFrameRead.frame to get the
    actual one.
    """

    def __init__(self, tello, address):
        tello.cap = cv2.VideoCapture(address)
        self.cap = tello.cap

        if not self.cap.isOpened():
            self.cap.open(address)

        self.grabbed, self.frame = self.cap.read()
        self.stopped = False

    def start(self):
        Thread(target=self.update_frame, args=()).start()
        return self

    def update_frame(self):
        while not self.stopped:
            if not self.grabbed or not self.cap.isOpened():
                self.stop()
            else:
                (self.grabbed, self.frame) = self.cap.read()

    def stop(self):
        self.stopped = True<|MERGE_RESOLUTION|>--- conflicted
+++ resolved
@@ -98,32 +98,18 @@
     attitude = {'pitch': -1, 'roll': -1, 'yaw': -1}
 
     def __init__(self,
-<<<<<<< HEAD
         host='192.168.10.1',
         port=8889,
         enable_exceptions=True,
         retry_count=3):
-=======
-                 host='192.168.10.1',
-                 port=8889,
-                 client_socket=None,
-                 enable_exceptions=True,
-                 retry_count=3):
->>>>>>> 60c4a958
 
         global drones
 
         self.address = (host, port)
-<<<<<<< HEAD
-=======
-        self.response = None
-        self.response_state = None  # to attain the response of the states
->>>>>>> 60c4a958
         self.stream_on = False
         self.enable_exceptions = enable_exceptions
         self.retry_count = retry_count
 
-<<<<<<< HEAD
         if drones is None:
             drones = {}
 
@@ -157,32 +143,6 @@
         client_socket = socket.socket(socket.AF_INET, socket.SOCK_DGRAM)
         client_socket.bind(('', Tello.UDP_PORT))
 
-=======
-        if client_socket:
-            self.clientSocket = client_socket
-        else:
-            self.clientSocket = socket.socket(socket.AF_INET,  # Internet
-                                              socket.SOCK_DGRAM)  # UDP
-            self.clientSocket.bind(('', self.UDP_PORT))  # For UDP response (receiving data)
-
-        self.stateSocket = socket.socket(socket.AF_INET,
-                                         socket.SOCK_DGRAM)
-        self.stateSocket.bind(('', self.STATE_UDP_PORT))  # for accessing the states of Tello
-
-        # Run tello udp receiver on background
-        thread1 = threading.Thread(target=self.run_udp_receiver, args=())
-        # Run state reciever on background
-        thread2 = threading.Thread(target=self.get_states, args=())
-
-        thread1.daemon = True
-        thread2.daemon = True
-        thread1.start()
-        thread2.start()
-
-    def run_udp_receiver(self):
-        """Setup drone UDP receiver. This method listens for responses of Tello. Must be run from a background thread
-        in order to not block the main thread."""
->>>>>>> 60c4a958
         while True:
             try:
                 data, address = client_socket.recvfrom(1024)
@@ -206,7 +166,6 @@
 
         while True:
             try:
-<<<<<<< HEAD
                 data, address = state_socket.recvfrom(1024)
 
                 address = address[0]
@@ -305,34 +264,6 @@
     def get_bat(self):
         return self.get_state_field('bat')
 
-=======
-                self.response_state, _ = self.stateSocket.recvfrom(256)
-                if self.response_state != 'ok':
-                    self.response_state = self.response_state.decode('ASCII')
-                    list = self.response_state.replace(';', ':').split(':')
-                    self.pitch = int(list[1])
-                    self.roll = int(list[3])
-                    self.yaw = int(list[5])
-                    self.speed_x = int(list[7])
-                    self.speed_y = int(list[9])
-                    self.speed_z = int(list[11])
-                    self.temperature_lowest = int(list[13])
-                    self.temperature_highest = int(list[15])
-                    self.distance_tof = int(list[17])
-                    self.height = int(list[19])
-                    self.battery = int(list[21])
-                    self.barometer = float(list[23])
-                    self.flight_time = float(list[25])
-                    self.acceleration_x = float(list[27])
-                    self.acceleration_y = float(list[29])
-                    self.acceleration_z = float(list[31])
-                    self.attitude = {'pitch': int(list[1]), 'roll': int(list[3]), 'yaw': int(list[5])}
-            except Exception as e:
-                self.LOGGER.error(e)
-                self.LOGGER.error("Response was is {}".format(self.response_state))
-                break
-
->>>>>>> 60c4a958
     def get_udp_video_address(self):
         return 'udp://@' + self.VS_UDP_IP + ':' + str(self.VS_UDP_PORT)  # + '?overrun_nonfatal=1&fifo_size=5000'
 
@@ -380,27 +311,16 @@
 
         client_socket.sendto(command.encode('utf-8'), self.address)
 
-<<<<<<< HEAD
         responses = self.get_own_udp_object()['responses']
         while len(responses) == 0:
             if (time.time() * 1000) - timestamp > self.RESPONSE_TIMEOUT * 1000:
                 self.LOGGER.warning('Timeout exceed on command ' + command)
                 return False
+            else:
+                time.sleep(0.1)
 
         response = responses.pop(0)
         response = response.decode('utf-8').rstrip("\r\n")
-=======
-        while self.response is None:
-            if (time.time() * 1000) - timestamp > timeout * 1000:
-                self.LOGGER.warning('Timeout exceed on command ' + command)
-                return False
-
-        try:
-            response = self.response.decode('utf-8').rstrip("\r\n")
-        except UnicodeDecodeError as e:
-            self.LOGGER.error(e)
-            return None
->>>>>>> 60c4a958
 
         if printinfo:
             self.LOGGER.info('Response {}: {}'.format(command, response))
